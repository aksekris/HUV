--- conflicted
+++ resolved
@@ -65,30 +65,22 @@
         self.surface_attributes = {}
         self.target_points = target_points
         self.well_points = well_points
-<<<<<<< HEAD
-        for i, surfacefile in enumerate(self.surfacefiles):
-            self.surface_attributes[Path(surfacefile)] = {"color": get_color(i), 'order': i, "error_path": Path(self.surfacefiles_de[i])}
-=======
->>>>>>> 2aa1b3e7
+        self.surfacenames = surfacenames
         if surfacenames is not None:
             if len(surfacenames) != len(self.surfacefiles):
                 raise ValueError(
-                    "List of surface names specified should be same length as list of surfacefiles"
+                "List of surface names specified should be same length as list of surfacefiles"
                 )
-            self.surfacenames = surfacenames
+                self.surfacenames=surfacesnames
         else:
-<<<<<<< HEAD
             self.surfacenames = [Path(surfacefile).stem for surfacefile in self.surfacefiles]
-=======
-            self.surfacenames = [Path(surfacefile).stem for surfacefile in surfacefiles]
-        for i, surfacefile in enumerate(surfacefiles):
-            self.surface_attributes[Path(surfacefile)] = {"color": get_color(i), "error_path": Path(surfacefiles_de[i]),"name": self.surfacenames[i]}
->>>>>>> 2aa1b3e7
+        for i, surfacefile in enumerate(self.surfacefiles):
+            self.surface_attributes[Path(surfacefile)] = {"name": self.surfacenames[i], "color": get_color(i), 'order': i, "error_path": Path(self.surfacefiles_de[i])}
         self.wellfiles = [str(wellfile) for wellfile in wellfiles]
         if wellnames is not None:
             if len(wellnames) != len(wellfiles):
                 raise ValueError(
-                    "List of surface names specified should be same length as list of surfacefiles"
+                    "List of well names specified should be same length as list of wellfiles"
                 )
             self.wellnames = wellnames
         else:
@@ -341,11 +333,7 @@
                 else:
                     well_color = "black"
                 well = xtgeo.Well(Path(wellpath))
-<<<<<<< HEAD
                 well_layer = make_well_layer(well, well.wellname, color=well_color)
-=======
-                well_layer = make_well_layer(well,well.wellname)#,0,True) #lag ny make_well_layer
->>>>>>> 2aa1b3e7
                 well_layers.append(well_layer)
 
             s_layer = make_surface_layer(
