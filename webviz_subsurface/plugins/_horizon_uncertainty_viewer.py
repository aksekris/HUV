--- conflicted
+++ resolved
@@ -508,14 +508,8 @@
                 Input(self.ids("layered-map"), "switch")
             ],
         )
-<<<<<<< HEAD
-        def _render_map(sfc_path_value, switch):
-            print('Render map was called \n ============')
-            ctx = dash.callback_context
-=======
         def _render_map(surfacefile, switch):
             ''' Renders map view with depth error '''
->>>>>>> c04ed648
             if self.state['switch'] is not switch['value']:
                 new_layers = self.LAYERS_STATE.copy()
                 for layer in new_layers:
@@ -582,13 +576,8 @@
             [
                 Input(self.ids('button-apply-checklist'), 'n_clicks'),
                 Input(self.ids('button-apply-well-settings-checklist'), 'n_clicks'),
-<<<<<<< HEAD
                 Input(self.ids("well-dropdown"), "value"),  # wellpath
                 Input(self.ids("layered-map"), "polyline_points"),  # coordinates from layered-map
-=======
-                Input(self.ids("well-dropdown"), "value"),  # wellfile
-                Input(self.ids("hidden-div"), "children"),  # Polyline from map-view
->>>>>>> c04ed648
             ],
             [
                 State(self.ids("surfaces-checklist"), "value"),  # List of surfacefiles
@@ -599,21 +588,12 @@
         def _render_xsection(n_clicks, n_clicks2, wellfile, polyline, surfacefiles, de_keys, well_settings):
             ''' Renders cross section view from wellfile or polyline drawn in map view '''
             ctx = dash.callback_context
-<<<<<<< HEAD
-            surface_paths = get_path(surface_paths)
-            error_paths = get_path(error_paths)
+            de_keys = get_path(de_keys)
+            surfacefiles = get_path(surfacefiles)
             if ctx.triggered[0]['prop_id'] == self.ids('layered-map') + '.polyline_points' and polyline is not None:
                 wellpath = None
-            self.xsec.set_error_and_surface_lines(surface_paths, error_paths, wellpath, polyline)
-            self.xsec.set_plotly_fig(surface_paths, error_paths, well_settings, wellpath)
-=======
-            surfacefiles = get_path(surfacefiles)
-            de_keys = get_path(de_keys)
-            if ctx.triggered[0]['prop_id'] == self.ids('hidden-div') + '.children' and polyline is not None:
-                wellfile = None
             self.xsec.set_de_and_surface_lines(surfacefiles, de_keys, wellfile, polyline)
             self.xsec.set_xsec_fig(surfacefiles, de_keys, well_settings, wellfile)
->>>>>>> c04ed648
             return self.xsec.fig
 
         @app.callback(
