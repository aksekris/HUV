import os
from uuid import uuid4
from pathlib import Path
import dash
import dash_table
import xtgeo
from dash.dependencies import Input, Output, State
import dash_html_components as html
import dash_core_components as dcc
import dash_bootstrap_components as dbc

import webviz_core_components as wcc
import webviz_subsurface_components
from webviz_config import WebvizPluginABC
from webviz_config.webviz_store import webvizstore

from .._datainput.surface import get_surface_layers
from .._datainput.well import get_well_layers
from .._datainput.huv_xsection import HuvXsection
from .._datainput.huv_table import FilterTable
from .._datainput import parse_model_file


class HorizonUncertaintyViewer(WebvizPluginABC):
    """ ### HorizonUncertaintyViewer
Visualizes depth error for surfaces in map view and cross section view.
The cross section is defined by surfacefiles and wellfiles or a polyline.
Polyline drawn interactivly in map view. Files parsed from model_file.xml.
* `basedir`: Path to folder with model_file.xml
   Make sure that the folder has the same format as a COHIBA folder
* `planned_wells_dir`: Path to folder with planned well files.
   Make sure that all planned wells have format 'ROXAR RMS well'.
"""

    def __init__(
        self, app, basedir: Path = None, planned_wells_dir: Path = None,
    ):

        super().__init__()
        self.plotly_theme = app.webviz_settings["theme"].plotly_theme
        self.uid = uuid4()
        self.set_callbacks(app)

        # Surfacefiles
        self.surfacefiles = parse_model_file.get_surface_files(basedir)
        surfacefiles_de = parse_model_file.get_surface_de_files(basedir)
        surfacefiles_dt = parse_model_file.get_surface_dr_files(basedir)
        surfacefiles_dt = parse_model_file.get_surface_dt_files(basedir)
        surfacefiles_dte = parse_model_file.get_surface_dte_files(basedir)
        surfacefiles_dre = parse_model_file.get_surface_dre_files(basedir)
        topofzone = parse_model_file.extract_topofzone_names(basedir)
        self.surfacenames = parse_model_file.extract_surface_names(basedir)
        self.surface_attributes = {}
        for i, surfacefile in enumerate(self.surfacefiles):
            self.surface_attributes[get_path(surfacefile)] = {
                "color": get_color(i),
                "order": i,
                "name": self.surfacenames[i],
                "topofzone": topofzone[i],
                "surface": xtgeo.surface_from_file(
                    Path(surfacefile), fformat="irap_binary"
                ),
                "surface_de": xtgeo.surface_from_file(
                    Path(surfacefiles_de[i]), fformat="irap_binary"
                ),
                "surface_dt": xtgeo.surface_from_file(
                    Path(surfacefiles_dt[i]), fformat="irap_binary"
                )
                if surfacefiles_dt is not None
                else None,
                "surface_dr": xtgeo.surface_from_file(
                    Path(surfacefiles_dt[i]), fformat="irap_binary"
                )
                if surfacefiles_dt is not None
                else None,
                "surface_dte": xtgeo.surface_from_file(
                    Path(surfacefiles_dte[i]), fformat="irap_binary"
                )
                if surfacefiles_dte is not None
                else None,
                "surface_dre": xtgeo.surface_from_file(
                    Path(surfacefiles_dre[i]), fformat="irap_binary"
                )
                if surfacefiles_dre is not None
                else None,
            }

        # Log files
        zonation_status_file = parse_model_file.get_zonation_status(basedir)
        well_points_file = parse_model_file.get_well_points(basedir)
        zonelog_name = parse_model_file.get_zonelog_name(basedir)
        self.xsec = HuvXsection(
            self.surface_attributes,
            zonation_status_file,
            well_points_file,
            zonelog_name,
        )
        target_points_file = parse_model_file.get_target_points(basedir)
        self.df_well_target_points = FilterTable(target_points_file, well_points_file)

        # Wellfiles and planned wells
        self.planned_wellfiles = []
        self.planned_wells = {}
        if planned_wells_dir is not None:
            try:
                for file in os.listdir(planned_wells_dir):
                    if Path(file).suffix != ".txt":
                        raise ValueError(
                            f"Planned well file '{file}' is not a txt file \n"
                        )
                self.planned_wellfiles = [
                    os.path.join(planned_wells_dir, file)
                    for file in os.listdir(planned_wells_dir)
                ]
                self.planned_wells = {
                    wf: xtgeo.Well(wf) for wf in self.planned_wellfiles
                }
            # FIX: webviz_subsurface/plugins/_horizon_uncertainty_viewer.py:145:19: W0703:
            # Catching too general exception Exception (broad-except)
            except Exception as exception:
                self.planned_wells = {}
                self.planned_wellfiles = []
                print("Something went wrong when initializing planned wells.")
                print(type(exception).__name__, ": ", exception)
                print("Fileformat must be type 'ROXAR RMS well'.\n")
        self.wellfiles = parse_model_file.get_well_files(basedir)
        self.wells = {wf: xtgeo.Well(wf) for wf in self.wellfiles}

        # List of wells and surfaces provided
        self.files = []
        self.files += self.wellfiles if self.wellfiles else []
        self.files += self.surfacefiles if self.surfacefiles else []
        self.files += surfacefiles_de if surfacefiles_de else []
        self.files += surfacefiles_dt if surfacefiles_dt else []
        self.files += surfacefiles_dt if surfacefiles_dt else []
        self.files += surfacefiles_dre if surfacefiles_dre else []
        self.files += surfacefiles_dte if surfacefiles_dte else []

        # Store current layers
        self.state = {"switch": False}
        self.layers_state = []

    def ids(self, element):
        return f"{element}-id-{self.uid}"

    @property
    def cross_section_graph_layout(self):
        return html.Div(children=[wcc.Graph(id=self.ids("xsec-view"),)])

    @property
    def cross_section_widgets_layout(self):
        return html.Div(
            children=[
                html.Div(
                    children=[
                        dbc.Button(
                            "Surfaces Settings",
                            id=self.ids("button-open-graph-settings"),
                            color="light",
                            className="mr-1",
                        ),
                        dbc.Modal(
                            children=[
                                dbc.ModalHeader("Surfaces Settings"),
                                dbc.ModalBody(
                                    children=[
                                        html.Label(
                                            style={
                                                "font-weight": "bold",
                                                "textAlign": "Left",
                                            },
                                            children="Select Surfaces",
                                        ),
                                        dcc.Checklist(
                                            id=self.ids("all-surfaces-checkbox"),
                                            options=[{"label": "all", "value": "True"}],
                                            value=["True"],
                                        ),
                                        dcc.Checklist(
                                            id=self.ids("surfaces-checklist"),
                                            options=[
                                                {"label": name, "value": path}
                                                for name, path in zip(
                                                    self.surfacenames, self.surfacefiles
                                                )
                                            ],
                                            value=self.surfacefiles,
                                        ),
                                        dcc.Checklist(
                                            id=self.ids("surfaces-de-checklist"),
                                            options=[
                                                {
                                                    "label": name + "_depth_error",
                                                    "value": path,
                                                    "disabled": False,
                                                }
                                                for name, path in zip(
                                                    self.surfacenames, self.surfacefiles
                                                )
                                            ],
                                            value=self.surfacefiles,
                                        ),
                                    ],
                                ),
                                dbc.ModalFooter(
                                    children=[
                                        dbc.Button(
                                            "Close",
                                            id=self.ids("button-close-graph-settings"),
                                            className="ml-auto",
                                        ),
                                        dbc.Button(
                                            "Apply changes",
                                            id=self.ids("button-apply-checklist"),
                                            className="ml-auto",
                                        ),
                                    ]
                                ),
                            ],
                            id=self.ids("modal-graph-settings"),
                            size="sm",
                            centered=True,
                            backdrop=False,
                            fade=False,
                        ),
                        dbc.Button(
                            "Well Settings", id=self.ids("button-open-well-settings")
                        ),
                        dbc.Modal(
                            children=[
                                dbc.ModalHeader("Well Settings"),
                                dbc.ModalBody(
                                    children=[
                                        html.Label(
                                            style={
                                                "font-weight": "bold",
                                                "textAlign": "Left",
                                            },
                                            children="Select Well Attributes",
                                        ),
                                        dcc.Checklist(
                                            id=self.ids("all-well-settings-checkbox"),
                                            options=[{"label": "all", "value": "True"}],
                                            value=["True"],
                                        ),
                                        dcc.Checklist(
                                            id=self.ids("well-settings-checklist"),
                                            options=[
                                                {
                                                    "label": "Zonelog",
                                                    "value": "zonelog",
                                                },
                                                {
                                                    "label": "Zonation points",
                                                    "value": "zonation_points",
                                                },
                                                {
                                                    "label": "Conditional points",
                                                    "value": "conditional_points",
                                                },
                                            ],
                                            value=[
                                                "zonelog",
                                                "zonation_points",
                                                "conditional_points",
                                            ],
                                        ),
                                    ],
                                ),
                                dbc.ModalFooter(
                                    children=[
                                        dbc.Button(
                                            "Close",
                                            id=self.ids("button-close-well-settings"),
                                            className="ml-auto",
                                        ),
                                        dbc.Button(
                                            "Apply",
                                            id=self.ids(
                                                "button-apply-well-settings-checklist"
                                            ),
                                            className="ml-auto",
                                        ),
                                    ]
                                ),
                            ],
                            id=self.ids("modal-well-settings"),
                            size="sm",
                            centered=True,
                            backdrop=False,
                            fade=False,
                        ),
                    ],
                ),
                wcc.FlexBox(
                    children=[
                        html.Div(
                            children=[
                                html.Label(
                                    style={
                                        "font-weight": "bold",
                                        "textAlign": "center",
                                    },
                                    children="Select well",
                                ),
                                dcc.Dropdown(
                                    id=self.ids("well-dropdown"),
                                    options=[
                                        {"label": self.wells[wf].wellname, "value": wf}
                                        for wf in self.wellfiles
                                    ]
                                    + [
                                        {
                                            "label": self.planned_wells[wf].wellname,
                                            "value": wf,
                                        }
                                        for wf in self.planned_wellfiles
                                    ],
                                    value=self.wellfiles[0],
                                    clearable=False,
                                    disabled=False,
                                ),
                            ]
                        ),
                    ],
                ),
                html.Div(
                    children=[
                        html.Div(
                            style={
                                "marginTop": "0px",
                                "height": "800px",
                                "zIndex": -9999,
                            },
                            children=[self.cross_section_graph_layout],
                            id=self.ids("cross-section-view"),
                        )
                    ]
                ),
            ]
        )

    @property
    def target_points_tab_layout(self):
        df = self.df_well_target_points.get_targetpoints_df()
        return dash_table.DataTable(
            id=self.ids("target-point-table"),
            columns=[{"name": i, "id": i} for i in df.columns],
            data=df.to_dict("records"),
            sort_action="native",
            filter_action="native",
        )

    @property
    def well_points_tab_layout(self):
        return html.Div(
            [
                dbc.Button("Table Settings", id=self.ids("button-open-table-settings")),
                dbc.Modal(
                    children=[
                        dbc.ModalHeader("Table Settings"),
                        dbc.ModalBody(
                            children=[
                                html.Label(
                                    style={"font-weight": "bold", "textAlign": "Left",},
                                    children="Select Table Columns",
                                ),
                                dcc.Checklist(
                                    id=self.ids("columns-checklist"),
                                    options=[
                                        {"label": name, "value": column_name}
                                        for name, column_name in zip(
                                            self.df_well_target_points.get_wellpoints_df()
                                            .keys()
                                            .values,
                                            self.df_well_target_points.get_wellpoints_df()
                                            .keys()
                                            .values,
                                        )
                                    ],
                                    value=[
                                        "Surface",
                                        "Well",
                                        "TVD",
                                        "MD",
                                        "Outlier",
                                        "Deleted",
                                        "Residual",
                                    ],
                                ),
                            ],
                        ),
                        dbc.ModalFooter(
                            children=[
                                dbc.Button(
                                    "Close",
                                    id=self.ids("button-close-table-settings"),
                                    className="ml-auto",
                                ),
                                dbc.Button(
                                    "Apply",
                                    id=self.ids("button-apply-columnlist"),
                                    className="ml-auto",
                                ),
                            ]
                        ),
                    ],
                    id=self.ids("modal-table-settings"),
                    size="sm",
                    centered=True,
                    backdrop=False,
                    fade=False,
                ),
                html.Div(id=self.ids("well-points-table-container")),
            ]
        )

    @property
    def left_flexbox_layout(self):
        return html.Div(
            children=[
                wcc.FlexBox(
                    children=[
                        dcc.RadioItems(
                            labelStyle={"display": "inline-block"},
                            options=[
                                {"label": "Map view", "value": "map-view"},
                                {"label": "Surface picks table", "value": "table-view"},
                            ],
                            id=self.ids("map-table-radioitems"),
                            value="map-view",
                        )
                    ],
                    style={"padding": "5px"},
                ),
                html.Div(
                    id=self.ids("hidden-div-map-view"), children=[self.map_view_layout]
                ),  # Hidden div to store polyline points when in table view
                html.Div(
                    id=self.ids("hidden-div-table-view"),
                    children=[self.table_view_layout],
                ),
            ]
        )

    @property
    def map_view_layout(self):
        return html.Div(
            children=[
                wcc.FlexBox(
                    children=[
                        html.Div(
                            children=[
                                html.Label(
                                    style={
                                        "font-weight": "bold",
                                        "textAlign": "center",
                                    },
                                    children="Select surface",
                                ),
                                dcc.Dropdown(
                                    id=self.ids("map-dropdown"),
                                    options=[
                                        {"label": name, "value": path}
                                        for name, path in zip(
                                            self.surfacenames, self.surfacefiles
                                        )
                                    ],
                                    value=self.surfacefiles[0],
                                    clearable=False,
                                ),
                            ]
                        ),
                    ],
                ),
                html.Div(
                    style={"marginTop": "0px", "height": "800px", "zIndex": -9999,},
                    children=[
                        webviz_subsurface_components.NewLayeredMap(
                            id=self.ids("layered-map"),
                            layers=[],
                            syncedMaps=[],
                            syncMapSize=True,
                            minZoom=-5,
                            drawTools={
                                "drawMarker": False,
                                "drawPolygon": False,
                                "drawPolyline": True,
                                "position": "topright",
                            },
                            switch={
                                "value": self.state["switch"],
                                "disabled": False,
                                "label": "Hillshading",
                            },
                            mouseCoords={"position": "bottomright"},
                            colorBar={"position": "bottomright"},
                        ),
                    ],
                ),
            ]
        )

    @property
    def table_view_layout(self):
        df = self.xsec.get_intersection_dataframe(self.wells[self.wellfiles[0]])
        return html.Div(
            children=[
                html.Label(
                    id=self.ids("surface-picks-label"),
                    style={"font-weight": "bold", "textAlign": "center",},
                ),
                dash_table.DataTable(
                    id=self.ids("uncertainty-table"),
                    columns=[{"name": i, "id": i} for i in df.columns],
                    data=df.to_dict("records"),
                    sort_action="native",
                    filter_action="native",
                ),
            ],
            style={"marginTop": "0px"},
        )

    @property
    def layout(self):
        return dcc.Tabs(
            children=[
                dcc.Tab(
                    label="Cross section & map view",
                    children=[
                        wcc.FlexBox(
                            id=self.ids("layout"),
                            children=[
                                html.Div(
                                    style={"flex": 1}, children=self.left_flexbox_layout
                                ),
                                html.Div(
                                    style={"flex": 1.5},
                                    children=self.cross_section_widgets_layout,
                                ),
                            ],
                        )
                    ],
                ),
                dcc.Tab(
                    label="Target Points",
                    children=[html.Div(children=self.target_points_tab_layout)],
                ),
                dcc.Tab(label="Well Points", children=[self.well_points_tab_layout]),
            ]
        )

    def set_callbacks(self, app):
        @app.callback(
            Output(self.ids("layered-map"), "layers"),
            [
                Input(self.ids("map-dropdown"), "value"),
                Input(self.ids("layered-map"), "switch"),  # Toggle hillshading on/off
                Input(self.ids("well-dropdown"), "value"),  # Wellfile
            ],
        )
        def _render_map(surfacefile, switch, wellfile):
            """ Renders map view for one surface with de, dt, dte, dr, dre and depth
                Wells marked with circles, trajectory and hillshading toggle
            """
            if (
                self.state["switch"] is not switch["value"]
            ):  # Store layers when switching to hillshading
                hillshade_layers = self.layers_state.copy()
                for layer in hillshade_layers:
                    if "shader" in layer["data"][0]:
                        layer["data"][0]["shader"]["type"] = (
                            "hillshading" if switch["value"] is True else None
                        )
                        layer["action"] = "update"
                self.state["switch"] = switch["value"]
                return hillshade_layers
            surface_name = self.surface_attributes[get_path(surfacefile)]["name"]
            surfaces = [
                self.surface_attributes[get_path(surfacefile)]["surface"],
                self.surface_attributes[get_path(surfacefile)]["surface_de"],
                self.surface_attributes[get_path(surfacefile)]["surface_dr"],
                self.surface_attributes[get_path(surfacefile)]["surface_dre"],
                self.surface_attributes[get_path(surfacefile)]["surface_dt"],
                self.surface_attributes[get_path(surfacefile)]["surface_dte"],
            ]
<<<<<<< HEAD
            well_list = []
            for file in self.wellfiles:
                well = xtgeo.Well(file)
                well_list.append(well)
            dropdown_well = xtgeo.Well(wellfile)
=======
>>>>>>> a557d052
            well_layers = get_well_layers(
                self.wells,
                self.planned_wells,
                surface_name,
                surfaces[0],
<<<<<<< HEAD
                dropdown_well,
                radius=50,
                color="rgb(0,255,0,1.0)",
=======
                wellfile,
>>>>>>> a557d052
            )
            layers = get_surface_layers(switch, surface_name, surfaces)
            layers.extend(well_layers)
            # Deletes old layers when switching surface in dropdown
            old_layers = self.layers_state
            self.layers_state = layers.copy()
            if old_layers is not None and len(old_layers) > 0:
                for layer in old_layers:
                    layer["action"] = "delete"
                old_layers.extend(layers)
                layers = old_layers
            return layers

        @app.callback(
            Output(self.ids("xsec-view"), "figure"),
            [
                Input(self.ids("button-apply-checklist"), "n_clicks"),
                Input(self.ids("button-apply-well-settings-checklist"), "n_clicks"),
                Input(self.ids("well-dropdown"), "value"),  # wellpath
                Input(self.ids("layered-map"), "polyline_points"),  # Polyline
            ],
            [
                State(self.ids("surfaces-checklist"), "value"),  # surfacefiles
                State(self.ids("surfaces-de-checklist"), "value"),  # surfacefiles keys
                State(self.ids("well-settings-checklist"), "value"),  # Well settings
            ],
        )
        def _render_xsection(
            n_apply_sfc,
            n_apply_well,
            wellfile,
            polyline,
            surfacefiles,
            de_keys,
            well_settings,
        ):
            """ Renders cross section view from wellfile or polyline drawn in map view """
            _ = n_apply_sfc, n_apply_well
            ctx = dash.callback_context
            if wellfile in self.wellfiles:
                well = self.wells[wellfile]
                is_planned = False
            else:
                well = self.planned_wells[wellfile]
                is_planned = True
            well.create_relative_hlen()
            de_keys = [get_path(de_key) for de_key in de_keys]
            surfacefiles = [get_path(sf) for sf in surfacefiles]
            if (
                ctx.triggered[0]["prop_id"]
                == self.ids("layered-map") + ".polyline_points"
                and polyline is not None
            ):
                well = None
            self.xsec.set_de_and_surface_lines(surfacefiles, de_keys, well, polyline)
            self.xsec.set_xsec_fig(
                surfacefiles, de_keys, well_settings, well, is_planned=is_planned
            )
            return self.xsec.fig

        @app.callback(
            Output(self.ids("surfaces-checklist"), "value"),
            [Input(self.ids("all-surfaces-checkbox"), "value")],
        )
        def _update_surface_tickboxes(all_surfaces_checkbox):
            """ Toggle on/off all surfaces in graph settings modal """
            return self.surfacefiles if all_surfaces_checkbox == ["True"] else []

        @app.callback(
            Output(self.ids("modal-graph-settings"), "is_open"),
            [
                Input(self.ids("button-open-graph-settings"), "n_clicks"),
                Input(self.ids("button-close-graph-settings"), "n_clicks"),
                Input(self.ids("button-open-graph-settings"), "disabled"),
            ],
            [State(self.ids("modal-graph-settings"), "is_open")],
        )
        def _toggle_modal_graph_settings(n_open, n_close, disabled, is_open):
            """ Open or close graph settings modal button """
            if disabled:
                switch = False
            elif n_open or n_close:
                switch = not is_open
            else:
                switch = is_open
            return switch

        @app.callback(
            Output(self.ids("surfaces-de-checklist"), "options"),
            [Input(self.ids("surfaces-checklist"), "value")],
            [State(self.ids("surfaces-de-checklist"), "options")],
        )
        def _disable_error_checkboxes(surface_values, de_options):
            """ Removes ability to toggle depth error when
            corresponding surface is disabled in graph settings modal
            """
            for i, opt in enumerate(de_options):
                if (surface_values is None) or (opt["value"] not in surface_values):
                    de_options[i]["disabled"] = True
                else:
                    de_options[i]["disabled"] = False
            return de_options

        @app.callback(
            Output(self.ids("well-settings-checklist"), "value"),
            [Input(self.ids("all-well-settings-checkbox"), "value")],
        )
        def _update_well_settings_tickboxes(all_well_attributes_checkbox):
            """ Toggle on/off all options in well settings modal """
            return (
                ["zonelog", "zonation_points", "conditional_points"]
                if all_well_attributes_checkbox == ["True"]
                else []
            )

        @app.callback(
            Output(self.ids("modal-well-settings"), "is_open"),
            [
                Input(self.ids("button-open-well-settings"), "n_clicks"),
                Input(self.ids("button-close-well-settings"), "n_clicks"),
            ],
            [State(self.ids("modal-well-settings"), "is_open")],
        )
        def _toggle_modal_well_settings(n_open, n_close, is_open):
            """ Open or close well settings modal button """
            if n_open or n_close:
                return not is_open
            return is_open

        @app.callback(
            Output(self.ids("well-points-table-container"), "children"),
            [Input(self.ids("button-apply-columnlist"), "n_clicks"),],
            [State(self.ids("columns-checklist"), "value"),],  # columns list
        )
        def display_output(n_clicks, column_list):
            """ Renders wellpoints table from csv file """
            _ = n_clicks
            wellpoints_df = self.df_well_target_points.update_wellpoints_df(column_list)
            return html.Div(
                [
                    dash_table.DataTable(
                        id=self.ids("well-points-table"),
                        columns=[{"name": i, "id": i} for i in wellpoints_df.columns],
                        data=wellpoints_df.to_dict("records"),
                        sort_action="native",
                        filter_action="native",
                    ),
                ]
            )

        @app.callback(
            Output(self.ids("modal-table-settings"), "is_open"),
            [
                Input(self.ids("button-open-table-settings"), "n_clicks"),
                Input(self.ids("button-close-table-settings"), "n_clicks"),
            ],
            [State(self.ids("modal-table-settings"), "is_open")],
        )
        def _toggle_modal_table_settings(n_open, n_close, is_open):
            """ Open or close table settings modal button """
            if n_open or n_close:
                return not is_open
            return is_open

        @app.callback(
            [
                Output(self.ids("hidden-div-map-view"), "hidden"),
                Output(self.ids("hidden-div-table-view"), "hidden"),
            ],
            [Input(self.ids("map-table-radioitems"), "value")],
        )
        def _toggle_left_flexbox_content(value):
            """ Returns which left flexbox content is visible/hidden """
            if value == "table-view":
                switch = True, False
            else:
                switch = False, True
            return switch

        @app.callback(
            Output(self.ids("uncertainty-table"), "data"),
            [Input(self.ids("well-dropdown"), "value")],
        )
        def _render_uncertainty_table(wellfile):
            if wellfile in self.wellfiles:
                well = self.wells[wellfile]
            else:
                well = self.planned_wells[wellfile]
            df = self.xsec.get_intersection_dataframe(well)
            return df.to_dict("records")

        @app.callback(
            Output(self.ids("surface-picks-label"), "children"),
            [Input(self.ids("well-dropdown"), "value")],
        )
        def _render_surface_picks_label(wellfile):
            if wellfile in self.wellfiles:
                wellname = self.wells[wellfile].wellname
            else:
                wellname = self.planned_wells[wellfile].wellname
            return f"Surface picks for {wellname}"

    def add_webvizstore(self):
        return [(get_path, [{"path": fn}]) for fn in self.files]


@webvizstore
def get_path(path) -> Path:
    return Path(path)


def get_color(i):
    """ Create a list of colors for surface layers
    Args:
        i: Index of surface layer in surfacefiles list
    Returns:
        List of colors for surface layers
    """
    colors = [
        "rgb(70,130,180)",  # Steel blue
        "rgb(0,0,255)",  # Blue
        "rgb(173,255,47)",  # Green yellow
        "rgb(0,128,0)",  # Green
        "rgb(0,255,0)",  # Lime
        "rgb(60,179,113)",  # Medium sea green
        "rgb(255,105,180)",  # Pink
        "rgb(221,160,221)",  # Plum
        "rgb(255,255,0)",  # Yellow
        "rgb(244,164,96)",  # Tan
        "rgb(255,140,0)",  # Orange
        "rgb(255,69,0)",  # Blood orange
        "rgb(255,0,0)",  # Red
        "rgb(220,20,60)",  # Crimson
        "rgb(255,0,255)",  # Fuchsia
    ]
    n_colors = len(colors)
    return colors[(i) % (n_colors)]<|MERGE_RESOLUTION|>--- conflicted
+++ resolved
@@ -584,26 +584,12 @@
                 self.surface_attributes[get_path(surfacefile)]["surface_dt"],
                 self.surface_attributes[get_path(surfacefile)]["surface_dte"],
             ]
-<<<<<<< HEAD
-            well_list = []
-            for file in self.wellfiles:
-                well = xtgeo.Well(file)
-                well_list.append(well)
-            dropdown_well = xtgeo.Well(wellfile)
-=======
->>>>>>> a557d052
             well_layers = get_well_layers(
                 self.wells,
                 self.planned_wells,
                 surface_name,
                 surfaces[0],
-<<<<<<< HEAD
-                dropdown_well,
-                radius=50,
-                color="rgb(0,255,0,1.0)",
-=======
                 wellfile,
->>>>>>> a557d052
             )
             layers = get_surface_layers(switch, surface_name, surfaces)
             layers.extend(well_layers)
