from uuid import uuid4
from pathlib import Path
import dash
import dash_table
import xtgeo
import os
import pandas as pd
from dash.dependencies import Input, Output, State
import dash_html_components as html
import dash_core_components as dcc
import dash_bootstrap_components as dbc

import webviz_core_components as wcc
import webviz_subsurface_components
from webviz_config import WebvizPluginABC
from webviz_config.webviz_store import webvizstore
from webviz_config.common_cache import CACHE

from .._datainput.surface import new_make_surface_layer, get_surface_layers
from .._datainput.well import get_well_layers
from .._datainput.huv_xsection import HuvXsection
from .._datainput.huv_table import FilterTable
from .._datainput import parse_model_file


class HorizonUncertaintyViewer(WebvizPluginABC):
    """ ### HorizonUncertaintyViewer
Visualizes depth error for surfaces in map view and cross section view.
The cross section is defined by surfacefiles and wellfiles or a polyline.
Polyline drawn interactivly in map view. Files parsed from model_file.xml.
* `surfacefiles`: List of file paths to Irap Binary surfaces
* `surfacefiles_de`: List of file paths to Irap Binary depth error surfaces
* `surfacenames`: Corresponding list of displayed surface names
* `surface_attributes`: Dictionary with data related to all surfaces
* `targetpoints`: Targetpoints from targetpoints.csv
* `wellpoints`: Wellpoints from wellpoints.csv
* `topofzone`: Top of zone from model_file.xml
* `wellfiles`: List of file paths to wells
* `wellnames`: List of well names
* `zonation_data`: zonation_status.csv
* `conditional_data`: Data for conditional points from wellpoints.csv
* `zonelogname`: Name of zone logs from model_file.xml
* `well_attributes`: Dictionary with data related to all wells
* `plotly_theme`: Theme from webviz
* `basedir`: Base directory to model_file.xml
* `zunit`: z-unit for display
"""

    def __init__(
        self,
        app,
        basedir: Path = None,
        planned_wells_dir: Path = None,
        zunit="depth (m)",
        zonemin: int = 1,
    ):

        super().__init__()
        self.zonemin = zonemin
        self.zunit = zunit
        self.plotly_theme = app.webviz_settings["theme"].plotly_theme
        self.uid = uuid4()
        self.set_callbacks(app)

        # Surfacefiles
        self.surfacefiles = parse_model_file.get_surface_files(basedir)
        self.surfacefiles_de = parse_model_file.get_surface_de_files(basedir)
        self.surfacefiles_dr = parse_model_file.get_surface_dr_files(basedir)
        self.surfacefiles_dt = parse_model_file.get_surface_dt_files(basedir)
        self.surfacefiles_dte = parse_model_file.get_surface_dte_files(basedir)
        self.surfacefiles_dre = parse_model_file.get_surface_dre_files(basedir)
        self.topofzone = parse_model_file.extract_topofzone_names(
            basedir
        )  # Name of zone
        self.surfacenames = parse_model_file.extract_surface_names(basedir)
        self.surface_attributes = {}
        for i, surfacefile in enumerate(self.surfacefiles):
            self.surface_attributes[get_path(surfacefile)] = {
                "color": get_color(i),
                "order": i,
                "name": self.surfacenames[i],
                "topofzone": self.topofzone[i],
                "surface": xtgeo.surface_from_file(
                    Path(surfacefile), fformat="irap_binary"
                ),
                "surface_de": xtgeo.surface_from_file(
                    Path(self.surfacefiles_de[i]), fformat="irap_binary"
                ),
                "surface_dt": xtgeo.surface_from_file(
                    Path(self.surfacefiles_dt[i]), fformat="irap_binary"
                )
                if self.surfacefiles_dt is not None
                else None,
                "surface_dr": xtgeo.surface_from_file(
                    Path(self.surfacefiles_dr[i]), fformat="irap_binary"
                )
                if self.surfacefiles_dr is not None
                else None,
                "surface_dte": xtgeo.surface_from_file(
                    Path(self.surfacefiles_dte[i]), fformat="irap_binary"
                )
                if self.surfacefiles_dte is not None
                else None,
                "surface_dre": xtgeo.surface_from_file(
                    Path(self.surfacefiles_dre[i]), fformat="irap_binary"
                )
                if self.surfacefiles_dre is not None
                else None,
            }

        # Log files
        self.zonation_status_file = parse_model_file.get_zonation_status(basedir)
        self.well_points_file = parse_model_file.get_well_points(basedir)
        self.zonelog_name = parse_model_file.get_zonelog_name(
            basedir
        )  # name of zonelog in OP txt files
        self.xsec = HuvXsection(
            self.surface_attributes,
            self.zonation_status_file,
            self.well_points_file,
            self.zonelog_name,
        )
        self.target_points_file = parse_model_file.get_target_points(basedir)
        self.df_well_target_points = FilterTable(
            self.target_points_file, self.well_points_file
        )

        # Wellfiles and planned wells
        self.planned_wellfiles = []
        self.planned_wells = {}
        if planned_wells_dir is not None:
            try:
                for f in os.listdir(planned_wells_dir):
<<<<<<< HEAD
                    if Path(f).suffix != ".txt":
                        message = (
                            f'Planned well file "{f}" is not a text file \n'
                            + 'planned wells must be of type "ROXAR RMS well"'
                        )
                        raise ValueError(message)
                self.planned_well_files = [
                    os.path.join(planned_wells_dir, f)
                    for f in os.listdir(planned_wells_dir)
                ]
                self.planned_well_names = [
                    Path(wf).stem for wf in self.planned_well_files
                ]
            except ValueError as e:
                print(e)
=======
                    if Path(f).suffix != '.txt':
                        raise ValueError(f'Planned well file "{f}" is not a txt file \n')
                self.planned_wellfiles = [os.path.join(planned_wells_dir, f) for f in os.listdir(planned_wells_dir)]
                self.planned_wells = {wf: xtgeo.Well(wf) for wf in self.planned_wellfiles}
            except Exception as ex:
                self.planned_wells = {}
                self.planned_wellfiles = []
                print('Something went wrong when initializing planned wells')
                print(type(ex).__name__,': ', ex)
                print('Make sure that all planned wells have format "ROXAR RMS well".\n')
>>>>>>> 4012b2a1
        self.wellfiles = parse_model_file.get_well_files(basedir)
        self.wells = {wf: xtgeo.Well(wf) for wf in self.wellfiles}

        # Store current layers
        self.state = {'switch': False}
        self.layers_state = []

    def ids(self, element):
        return f"{element}-id-{self.uid}"

    @property
    def cross_section_graph_layout(self):
        return html.Div(children=[wcc.Graph(id=self.ids("xsec-view"),)])

    @property
    def cross_section_widgets_layout(self):
        return html.Div(
            children=[
                html.Div(
                    children=[
                        dbc.Button(
                            "Graph Settings",
                            id=self.ids("button-open-graph-settings"),
                            color="light",
                            className="mr-1",
                        ),
                        dbc.Modal(
                            children=[
                                dbc.ModalHeader("Graph Settings"),
                                dbc.ModalBody(
                                    children=[
                                        html.Label(
                                            style={
                                                "font-weight": "bold",
                                                "textAlign": "Left",
                                            },
                                            children="Select Surfaces",
                                        ),
                                        dcc.Checklist(
                                            id=self.ids("all-surfaces-checkbox"),
                                            options=[{"label": "all", "value": "True"}],
                                            value=["True"],
                                        ),
                                        dcc.Checklist(
                                            id=self.ids("surfaces-checklist"),
                                            options=[
                                                {"label": name, "value": path}
                                                for name, path in zip(
                                                    self.surfacenames, self.surfacefiles
                                                )
                                            ],
                                            value=self.surfacefiles,
                                        ),
                                        dcc.Checklist(
                                            id=self.ids("surfaces-de-checklist"),
                                            options=[
                                                {
                                                    "label": name + "_depth_error",
                                                    "value": path,
                                                    "disabled": False,
                                                }
                                                for name, path in zip(
                                                    self.surfacenames, self.surfacefiles
                                                )
                                            ],
                                            value=self.surfacefiles,
                                        ),
                                    ],
                                ),
                                dbc.ModalFooter(
                                    children=[
                                        dbc.Button(
                                            "Close",
                                            id=self.ids("button-close-graph-settings"),
                                            className="ml-auto",
                                        ),
                                        dbc.Button(
                                            "Apply changes",
                                            id=self.ids("button-apply-checklist"),
                                            className="ml-auto",
                                        ),
                                    ]
                                ),
                            ],
                            id=self.ids("modal-graph-settings"),
                            size="sm",
                            centered=True,
                            backdrop=False,
                            fade=False,
                        ),
                        dbc.Button(
                            "Well Settings", id=self.ids("button-open-well-settings")
                        ),
                        dbc.Modal(
                            children=[
                                dbc.ModalHeader("Well Settings"),
                                dbc.ModalBody(
                                    children=[
                                        html.Label(
                                            style={
                                                "font-weight": "bold",
                                                "textAlign": "Left",
                                            },
                                            children="Select Well Attributes",
                                        ),
                                        dcc.Checklist(
                                            id=self.ids("all-well-settings-checkbox"),
                                            options=[{"label": "all", "value": "True"}],
                                            value=["True"],
                                        ),
                                        dcc.Checklist(
                                            id=self.ids("well-settings-checklist"),
                                            options=[
                                                {
                                                    "label": "Zonelog",
                                                    "value": "zonelog",
                                                },
                                                {
                                                    "label": "Zonation points",
                                                    "value": "zonation_points",
                                                },
                                                {
                                                    "label": "Conditional points",
                                                    "value": "conditional_points",
                                                },
                                            ],
                                            value=[
                                                "zonelog",
                                                "zonation_points",
                                                "conditional_points",
                                            ],
                                        ),
                                    ],
                                ),
                                dbc.ModalFooter(
                                    children=[
                                        dbc.Button(
                                            "Close",
                                            id=self.ids("button-close-well-settings"),
                                            className="ml-auto",
                                        ),
                                        dbc.Button(
                                            "Apply",
                                            id=self.ids(
                                                "button-apply-well-settings-checklist"
                                            ),
                                            className="ml-auto",
                                        ),
                                    ]
                                ),
                            ],
                            id=self.ids("modal-well-settings"),
                            size="sm",
                            centered=True,
                            backdrop=False,
                            fade=False,
                        ),
                    ],
                ),
                wcc.FlexBox(
                    children=[
                        html.Div(
                            children=[
                                html.Label(
                                    style={
                                        "font-weight": "bold",
                                        "textAlign": "center",
                                    },
                                    children="Select well",
                                ),
                                dcc.Dropdown(
                                    id=self.ids("well-dropdown"),
                                    options=[
<<<<<<< HEAD
                                        {"label": name, "value": path}
                                        for name, path in zip(
                                            self.wellnames, self.wellfiles
                                        )
                                    ]
                                    + [
                                        {"label": name, "value": path}
                                        for name, path in zip(
                                            self.planned_well_names,
                                            self.planned_well_files,
                                        )
=======
                                        {"label": self.wells[wf].wellname, "value": wf}
                                        for wf in self.wellfiles
                                    ] + [
                                        {'label': self.planned_wells[wf].wellname, 'value': wf}
                                        for wf in self.planned_wellfiles
>>>>>>> 4012b2a1
                                    ],
                                    value=self.wellfiles[0],
                                    clearable=False,
                                    disabled=False,
                                ),
                            ]
                        ),
                    ],
                ),
                html.Div(
                    children=[
                        html.Div(
                            style={
                                "marginTop": "0px",
                                "height": "800px",
                                "zIndex": -9999,
                            },
                            children=[self.cross_section_graph_layout],
                            id=self.ids("cross-section-view"),
                        )
                    ]
                ),
            ]
        )

    @property
    def target_points_tab_layout(self):
        df = self.df_well_target_points.get_targetpoints_df()
        return dash_table.DataTable(
            id=self.ids("target-point-table"),
            columns=[{"name": i, "id": i} for i in df.columns],
            data=df.to_dict("records"),
            sort_action="native",
            filter_action="native",
        )

    @property
    def well_points_tab_layout(self):
        return html.Div(
            [
                dbc.Button("Table Settings", id=self.ids("button-open-table-settings")),
                dbc.Modal(
                    children=[
                        dbc.ModalHeader("Table Settings"),
                        dbc.ModalBody(
                            children=[
                                html.Label(
                                    style={"font-weight": "bold", "textAlign": "Left",},
                                    children="Select Table Columns",
                                ),
                                dcc.Checklist(
                                    id=self.ids("columns-checklist"),
                                    options=[
                                        {"label": name, "value": column_name}
                                        for name, column_name in zip(
                                            self.df_well_target_points.get_wellpoints_df()
                                            .keys()
                                            .values,
                                            self.df_well_target_points.get_wellpoints_df()
                                            .keys()
                                            .values,
                                        )
                                    ],
                                    value=[
                                        "Surface",
                                        "Well",
                                        "TVD",
                                        "MD",
                                        "Outlier",
                                        "Deleted",
                                        "Residual",
                                    ],
                                ),
                            ],
                        ),
                        dbc.ModalFooter(
                            children=[
                                dbc.Button(
                                    "Close",
                                    id=self.ids("button-close-table-settings"),
                                    className="ml-auto",
                                ),
                                dbc.Button(
                                    "Apply",
                                    id=self.ids("button-apply-columnlist"),
                                    className="ml-auto",
                                ),
                            ]
                        ),
                    ],
                    id=self.ids("modal-table-settings"),
                    size="sm",
                    centered=True,
                    backdrop=False,
                    fade=False,
                ),
                html.Div(id=self.ids("well-points-table-container")),
            ]
        )

    @property
    def left_flexbox_layout(self):
        return html.Div(
            children=[
                wcc.FlexBox(
                    children=[
                        dcc.RadioItems(
                            labelStyle={"display": "inline-block"},
                            options=[
                                {"label": "Map view", "value": "map-view"},
                                {"label": "Surface picks table", "value": "table-view"},
                            ],
                            id=self.ids("map-table-radioitems"),
                            value="map-view",
                        )
                    ],
                    style={"padding": "5px"},
                ),
                html.Div(
                    id=self.ids("hidden-div-map-view"), children=[self.map_view_layout]
                ),  # Hidden div to store polyline points when in table view
                html.Div(
                    id=self.ids("hidden-div-table-view"),
                    children=[self.table_view_layout],
                ),
            ]
        )

    @property
    def map_view_layout(self):
        return html.Div(
            children=[
                wcc.FlexBox(
                    children=[
                        html.Div(
                            children=[
                                html.Label(
                                    style={
                                        "font-weight": "bold",
                                        "textAlign": "center",
                                    },
                                    children="Select surface",
                                ),
                                dcc.Dropdown(
                                    id=self.ids("map-dropdown"),
                                    options=[
                                        {"label": name, "value": path}
                                        for name, path in zip(
                                            self.surfacenames, self.surfacefiles
                                        )
                                    ],
                                    value=self.surfacefiles[0],
                                    clearable=False,
                                ),
                            ]
                        ),
                    ],
                ),
                html.Div(
                    style={"marginTop": "0px", "height": "800px", "zIndex": -9999,},
                    children=[
                        webviz_subsurface_components.NewLayeredMap(
                            id=self.ids("layered-map"),
                            layers=[],
                            syncedMaps=[],
                            syncMapSize=True,
                            minZoom=-5,
                            drawTools={
                                "drawMarker": False,
                                "drawPolygon": False,
                                "drawPolyline": True,
                                "position": "topright",
                            },
                            switch={
                                "value": self.state['switch'],
                                "disabled": False,
                                "label": "Hillshading",
                            },
                            mouseCoords={
                                "position": "bottomright"
                            },
                            colorBar={
                                "position": "bottomright"
                            },
                        ),
                    ],
                ),
            ]
        )

    @property
    def table_view_layout(self):
        df = self.xsec.get_intersection_dataframe(self.wells[self.wellfiles[0]])
        return html.Div(
            children=[
                html.Label(
                    id=self.ids("surface-picks-label"),
                    style={"font-weight": "bold", "textAlign": "center",},
                ),
                dash_table.DataTable(
                    id=self.ids("uncertainty-table"),
                    columns=[{"name": i, "id": i} for i in df.columns],
                    data=df.to_dict("records"),
                    sort_action="native",
                    filter_action="native",
                ),
            ],
            style={"marginTop": "0px"},
        )

    @property
    def layout(self):
        return dcc.Tabs(
            children=[
                dcc.Tab(
                    label="Cross section & map view",
                    children=[
                        wcc.FlexBox(
                            id=self.ids("layout"),
                            children=[
                                html.Div(
                                    style={"flex": 1}, children=self.left_flexbox_layout
                                ),
                                html.Div(
                                    style={"flex": 1.5},
                                    children=self.cross_section_widgets_layout,
                                ),
                            ],
                        )
                    ],
                ),
                dcc.Tab(
                    label="Target Points",
                    children=[html.Div(children=self.target_points_tab_layout)],
                ),
                dcc.Tab(label="Well Points", children=[self.well_points_tab_layout]),
            ]
        )

    def set_callbacks(self, app):
        @app.callback(
            Output(self.ids("layered-map"), "layers"),
            [
                Input(self.ids("map-dropdown"), "value"),
                Input(self.ids("layered-map"), "switch"),  # Toggle hillshading on/off
                Input(self.ids("well-dropdown"), "value") # Wellfile
            ],
        )
        def _render_map(surfacefile, switch, wellfile):
            ''' Renders map view for one surface with de, dt, dte, dr, dre and depth
                Wells marked with circles and hillshading toggle
            '''
            if (
                self.state["switch"] is not switch["value"]
            ):  # Store layers when switching to hillshading
                hillshade_layers = self.layers_state.copy()
                for layer in hillshade_layers:
                    if "shader" in layer["data"][0]:
                        layer["data"][0]["shader"]["type"] = (
                            "hillshading" if switch["value"] is True else None
                        )
                        layer["action"] = "update"
                self.state["switch"] = switch["value"]
                return hillshade_layers
            surface_name = self.surface_attributes[get_path(surfacefile)]["name"]
            surfaces = [
                        self.surface_attributes[get_path(surfacefile)]["surface"],
                        self.surface_attributes[get_path(surfacefile)]["surface_de"],
                        self.surface_attributes[get_path(surfacefile)]["surface_dr"],
                        self.surface_attributes[get_path(surfacefile)]["surface_dre"],
                        self.surface_attributes[get_path(surfacefile)]["surface_dt"],
                        self.surface_attributes[get_path(surfacefile)]["surface_dte"],           
            ]
            well_list = []
            for wellfile_path in self.wellfiles:
                well = xtgeo.Well(wellfile_path)
                well_list.append(well)
            dropdown_well = xtgeo.Well(wellfile)
            well_layers = get_well_layers(
                well_list,
                surface_name,
                surfaces[0],
                dropdown_well,
                radius=50,
                color="rgb(0,255,0,1.0)")
            layers = get_surface_layers(switch, surface_name, surfaces)
            layers.extend(well_layers)
            # Deletes old layers when switching surface in dropdown
            old_layers = self.layers_state
            self.layers_state = layers.copy()
            if old_layers is not None and len(old_layers) > 0:
                for layer in old_layers:
                    layer["action"] = "delete"
                old_layers.extend(layers)
                layers = old_layers
            return layers

        @app.callback(
            Output(self.ids("xsec-view"), "figure"),
            [
                Input(self.ids("button-apply-checklist"), "n_clicks"),
                Input(self.ids("button-apply-well-settings-checklist"), "n_clicks"),
                Input(self.ids("well-dropdown"), "value"),  # wellpath
                Input(
                    self.ids("layered-map"), "polyline_points"
                ),  # coordinates from layered-map
            ],
            [
                State(self.ids("surfaces-checklist"), "value"),  # List of surfacefiles
                State(
                    self.ids("surfaces-de-checklist"), "value"
                ),  # List of surfacefiles keys
                State(
                    self.ids("well-settings-checklist"), "value"
                ),  # Well settings checkbox content
            ],
        )
<<<<<<< HEAD
        def _render_xsection(
            n_clicks,
            n_clicks2,
            wellfile,
            polyline,
            surfacefiles,
            de_keys,
            well_settings,
        ):
            """ Renders cross section view from wellfile or polyline drawn in map view """
            ctx = dash.callback_context
            de_keys_2 = []
            surfacefiles_2 = []
            for i in range(len(de_keys)):
                de_keys_2.append(get_path(de_keys[i]))
            for j in range(len(surfacefiles)):
                surfacefiles_2.append(get_path(surfacefiles[j]))
            if (
                ctx.triggered[0]["prop_id"]
                == self.ids("layered-map") + ".polyline_points"
                and polyline is not None
            ):
                wellfile = None
            self.xsec.set_de_and_surface_lines(
                surfacefiles_2, de_keys_2, wellfile, polyline
            )
            self.xsec.set_xsec_fig(surfacefiles_2, de_keys_2, well_settings, wellfile)
=======
        def _render_xsection(n_apply_sfc, n_apply_well, wellfile, polyline, surfacefiles, de_keys, well_settings):
            ''' Renders cross section view from wellfile or polyline drawn in map view '''
            ctx = dash.callback_context
            if wellfile in self.wellfiles:
                well = self.wells[wellfile]
                is_planned = False
            else:
                well = self.planned_wells[wellfile]
                is_planned = True
            well.create_relative_hlen()
            de_keys = [get_path(de_key) for de_key in de_keys]
            surfacefiles = [get_path(sf) for sf in surfacefiles]
            if ctx.triggered[0]['prop_id'] == self.ids('layered-map') + '.polyline_points' and polyline is not None:
                well = None
            self.xsec.set_de_and_surface_lines(surfacefiles, de_keys, well, polyline)
            self.xsec.set_xsec_fig(surfacefiles, de_keys, well_settings, well, is_planned=is_planned)
>>>>>>> 4012b2a1
            return self.xsec.fig

        @app.callback(
            Output(self.ids("surfaces-checklist"), "value"),
            [Input(self.ids("all-surfaces-checkbox"), "value")],
        )
        def _update_surface_tickboxes(all_surfaces_checkbox):
            """ Toggle on/off all surfaces in graph settings modal """
            return self.surfacefiles if all_surfaces_checkbox == ["True"] else []

        @app.callback(
            Output(self.ids("modal-graph-settings"), "is_open"),
            [
                Input(self.ids("button-open-graph-settings"), "n_clicks"),
                Input(self.ids("button-close-graph-settings"), "n_clicks"),
                Input(self.ids("button-open-graph-settings"), "disabled"),
            ],
            [State(self.ids("modal-graph-settings"), "is_open")],
        )
        def _toggle_modal_graph_settings(n1, n2, disabled, is_open):
            """ Open or close graph settings modal button """
            if disabled:
                return False
            elif n1 or n2:
                return not is_open
            else:
                return is_open

        @app.callback(
            Output(self.ids("surfaces-de-checklist"), "options"),
            [Input(self.ids("surfaces-checklist"), "value")],
            [State(self.ids("surfaces-de-checklist"), "options")],
        )
        def _disable_error_checkboxes(surface_values, de_options):
            """ Removes ability to toggle depth error when corresponding surface is disabled in graph settings modal """
            for i, opt in enumerate(de_options):
                if (surface_values is None) or (opt["value"] not in surface_values):
                    de_options[i]["disabled"] = True
                else:
                    de_options[i]["disabled"] = False
            return de_options

        @app.callback(
            Output(self.ids("well-settings-checklist"), "value"),
            [Input(self.ids("all-well-settings-checkbox"), "value")],
        )
        def _update_well_settings_tickboxes(all_well_attributes_checkbox):
            return (
                ["zonelog", "zonation_points", "conditional_points"]
                if all_well_attributes_checkbox == ["True"]
                else []
            )

        @app.callback(
            Output(self.ids("modal-well-settings"), "is_open"),
            [
                Input(self.ids("button-open-well-settings"), "n_clicks"),
                Input(self.ids("button-close-well-settings"), "n_clicks"),
            ],
            [State(self.ids("modal-well-settings"), "is_open")],
        )
        def _toggle_modal_well_settings(n1, n2, is_open):
            if n1 or n2:
                return not is_open
            return is_open

        @app.callback(
            Output(self.ids("well-points-table-container"), "children"),
            [Input(self.ids("button-apply-columnlist"), "n_clicks"),],
            [State(self.ids("columns-checklist"), "value"),],  # columns list
        )
        def display_output(n_clicks, column_list):
            wellpoints_df = self.df_well_target_points.update_wellpoints_df(column_list)
            return html.Div(
                [
                    dash_table.DataTable(
                        id=self.ids("well-points-table"),
                        columns=[{"name": i, "id": i} for i in wellpoints_df.columns],
                        data=wellpoints_df.to_dict("records"),
                        sort_action="native",
                        filter_action="native",
                    ),
                ]
            )

        @app.callback(
            Output(self.ids("modal-table-settings"), "is_open"),
            [
                Input(self.ids("button-open-table-settings"), "n_clicks"),
                Input(self.ids("button-close-table-settings"), "n_clicks"),
            ],
            [State(self.ids("modal-table-settings"), "is_open")],
        )
        def _toggle_modal_table_settings(n1, n2, is_open):
            if n1 or n2:
                return not is_open
            return is_open

        @app.callback(
            [
                Output(self.ids("hidden-div-map-view"), "hidden"),
                Output(self.ids("hidden-div-table-view"), "hidden"),
            ],
            [Input(self.ids("map-table-radioitems"), "value")],
        )
        def _toggle_left_flexbox_content(value):
            if value == "table-view":
                return True, False
            else:
                return False, True

        @app.callback(
            Output(self.ids("uncertainty-table"), "data"),
            [Input(self.ids("well-dropdown"), "value")],
        )
        def _render_uncertainty_table(wellfile):
<<<<<<< HEAD
            df = self.xsec.get_intersection_dataframe(wellfile)
            return df.to_dict("records")
=======
            if wellfile in self.wellfiles:
                well = self.wells[wellfile]
            else:
                well = self.planned_wells[wellfile]
            df = self.xsec.get_intersection_dataframe(well)
            return df.to_dict('records')
>>>>>>> 4012b2a1

        @app.callback(
            Output(self.ids("surface-picks-label"), "children"),
            [Input(self.ids("well-dropdown"), "value")],
        )
<<<<<<< HEAD
        def _render_surface_picks_label(value):
            if value in self.wellfiles:
                wellname = self.xsec.well_attributes[value]["well"].wellname
            else:
                wellname = self.xsec.planned_attributes[value]["well"].wellname
            return f"Surface picks for {wellname}"
=======
        def _render_surface_picks_label(wellfile):
            if wellfile in self.wellfiles:
                wellname = self.wells[wellfile].wellname
            else:
                wellname = self.planned_wells[wellfile].wellname
            return f'Surface picks for {wellname}'
>>>>>>> 4012b2a1

    def add_webvizstore(self):
        files = []
        files += self.surfacefiles if self.surfacefiles else []
        files += self.surfacefiles_de if self.surfacefiles_de else []
        files += self.surfacefiles_dr if self.surfacefiles_dr else []
        files += self.surfacefiles_dt if self.surfacefiles_dt else []
        files += self.surfacefiles_dre if self.surfacefiles_dre else []
        files += self.surfacefiles_dte if self.surfacefiles_dte else []
        files += self.wellfiles if self.wellfiles else []
        return [(get_path, [{"path": fn}]) for fn in files]


@webvizstore
def get_path(path) -> Path:
    return Path(path)


def get_color(i):
    """ Create a list of colors for surface layers
    Args:
        i: Index of surface layer in surfacefiles list
    Returns:
        List of colors for surface layers
    """
    colors = [
        "rgb(70,130,180)",      # Steel blue
        "rgb(0,0,255)",         # Blue
        "rgb(173,255,47)",      # Green yellow
        "rgb(0,128,0)",         # Green
        "rgb(0,255,0)",         # Lime
        "rgb(60,179,113)",      # Medium sea green
        "rgb(255,105,180)",     # Pink
        "rgb(221,160,221)",     # Plum
        "rgb(255,255,0)",       # Yellow
        "rgb(244,164,96)",      # Tan
        "rgb(255,140,0)",       # Orange
        "rgb(255,69,0)",        # Blood orange
        "rgb(255,0,0)",         # Red
        "rgb(220,20,60)",       # Crimson
        "rgb(255,0,255)",       # Fuchsia
    ]
    n_colors = len(colors)
    return colors[(i) % (n_colors)]<|MERGE_RESOLUTION|>--- conflicted
+++ resolved
@@ -130,40 +130,22 @@
         self.planned_wells = {}
         if planned_wells_dir is not None:
             try:
-                for f in os.listdir(planned_wells_dir):
-<<<<<<< HEAD
-                    if Path(f).suffix != ".txt":
-                        message = (
-                            f'Planned well file "{f}" is not a text file \n'
-                            + 'planned wells must be of type "ROXAR RMS well"'
-                        )
-                        raise ValueError(message)
-                self.planned_well_files = [
-                    os.path.join(planned_wells_dir, f)
-                    for f in os.listdir(planned_wells_dir)
-                ]
-                self.planned_well_names = [
-                    Path(wf).stem for wf in self.planned_well_files
-                ]
-            except ValueError as e:
-                print(e)
-=======
-                    if Path(f).suffix != '.txt':
-                        raise ValueError(f'Planned well file "{f}" is not a txt file \n')
-                self.planned_wellfiles = [os.path.join(planned_wells_dir, f) for f in os.listdir(planned_wells_dir)]
+                for file in os.listdir(planned_wells_dir):
+                    if Path(file).suffix != '.txt':
+                        raise ValueError(f"Planned well file '{file}' is not a txt file \n")
+                self.planned_wellfiles = [os.path.join(planned_wells_dir, file) for file in os.listdir(planned_wells_dir)]
                 self.planned_wells = {wf: xtgeo.Well(wf) for wf in self.planned_wellfiles}
             except Exception as ex:
                 self.planned_wells = {}
                 self.planned_wellfiles = []
-                print('Something went wrong when initializing planned wells')
+                print("Something went wrong when initializing planned wells")
                 print(type(ex).__name__,': ', ex)
-                print('Make sure that all planned wells have format "ROXAR RMS well".\n')
->>>>>>> 4012b2a1
+                print("Make sure that all planned wells have format 'ROXAR RMS well'.\n")
         self.wellfiles = parse_model_file.get_well_files(basedir)
         self.wells = {wf: xtgeo.Well(wf) for wf in self.wellfiles}
 
         # Store current layers
-        self.state = {'switch': False}
+        self.state = {"switch": False}
         self.layers_state = []
 
     def ids(self, element):
@@ -332,25 +314,11 @@
                                 dcc.Dropdown(
                                     id=self.ids("well-dropdown"),
                                     options=[
-<<<<<<< HEAD
-                                        {"label": name, "value": path}
-                                        for name, path in zip(
-                                            self.wellnames, self.wellfiles
-                                        )
-                                    ]
-                                    + [
-                                        {"label": name, "value": path}
-                                        for name, path in zip(
-                                            self.planned_well_names,
-                                            self.planned_well_files,
-                                        )
-=======
                                         {"label": self.wells[wf].wellname, "value": wf}
                                         for wf in self.wellfiles
                                     ] + [
-                                        {'label': self.planned_wells[wf].wellname, 'value': wf}
+                                        {"label": self.planned_wells[wf].wellname, "value": wf}
                                         for wf in self.planned_wellfiles
->>>>>>> 4012b2a1
                                     ],
                                     value=self.wellfiles[0],
                                     clearable=False,
@@ -525,7 +493,7 @@
                                 "position": "topright",
                             },
                             switch={
-                                "value": self.state['switch'],
+                                "value": self.state["switch"],
                                 "disabled": False,
                                 "label": "Hillshading",
                             },
@@ -668,36 +636,15 @@
                 ),  # Well settings checkbox content
             ],
         )
-<<<<<<< HEAD
         def _render_xsection(
-            n_clicks,
-            n_clicks2,
+            n_apply_sfc,
+            n_apply_well,
             wellfile,
             polyline,
             surfacefiles,
             de_keys,
-            well_settings,
+            well_settings
         ):
-            """ Renders cross section view from wellfile or polyline drawn in map view """
-            ctx = dash.callback_context
-            de_keys_2 = []
-            surfacefiles_2 = []
-            for i in range(len(de_keys)):
-                de_keys_2.append(get_path(de_keys[i]))
-            for j in range(len(surfacefiles)):
-                surfacefiles_2.append(get_path(surfacefiles[j]))
-            if (
-                ctx.triggered[0]["prop_id"]
-                == self.ids("layered-map") + ".polyline_points"
-                and polyline is not None
-            ):
-                wellfile = None
-            self.xsec.set_de_and_surface_lines(
-                surfacefiles_2, de_keys_2, wellfile, polyline
-            )
-            self.xsec.set_xsec_fig(surfacefiles_2, de_keys_2, well_settings, wellfile)
-=======
-        def _render_xsection(n_apply_sfc, n_apply_well, wellfile, polyline, surfacefiles, de_keys, well_settings):
             ''' Renders cross section view from wellfile or polyline drawn in map view '''
             ctx = dash.callback_context
             if wellfile in self.wellfiles:
@@ -709,11 +656,25 @@
             well.create_relative_hlen()
             de_keys = [get_path(de_key) for de_key in de_keys]
             surfacefiles = [get_path(sf) for sf in surfacefiles]
-            if ctx.triggered[0]['prop_id'] == self.ids('layered-map') + '.polyline_points' and polyline is not None:
+            if (
+                ctx.triggered[0]["prop_id"] ==
+                self.ids("layered-map") + ".polyline_points"
+                and polyline is not None
+            ):
                 well = None
-            self.xsec.set_de_and_surface_lines(surfacefiles, de_keys, well, polyline)
-            self.xsec.set_xsec_fig(surfacefiles, de_keys, well_settings, well, is_planned=is_planned)
->>>>>>> 4012b2a1
+            self.xsec.set_de_and_surface_lines(
+                surfacefiles,
+                de_keys,
+                well,
+                polyline
+            )
+            self.xsec.set_xsec_fig(
+                surfacefiles,
+                de_keys,
+                well_settings,
+                well,
+                is_planned=is_planned
+            )
             return self.xsec.fig
 
         @app.callback(
@@ -830,37 +791,23 @@
             [Input(self.ids("well-dropdown"), "value")],
         )
         def _render_uncertainty_table(wellfile):
-<<<<<<< HEAD
-            df = self.xsec.get_intersection_dataframe(wellfile)
-            return df.to_dict("records")
-=======
             if wellfile in self.wellfiles:
                 well = self.wells[wellfile]
             else:
                 well = self.planned_wells[wellfile]
             df = self.xsec.get_intersection_dataframe(well)
-            return df.to_dict('records')
->>>>>>> 4012b2a1
+            return df.to_dict("records")
 
         @app.callback(
             Output(self.ids("surface-picks-label"), "children"),
             [Input(self.ids("well-dropdown"), "value")],
         )
-<<<<<<< HEAD
-        def _render_surface_picks_label(value):
-            if value in self.wellfiles:
-                wellname = self.xsec.well_attributes[value]["well"].wellname
-            else:
-                wellname = self.xsec.planned_attributes[value]["well"].wellname
-            return f"Surface picks for {wellname}"
-=======
         def _render_surface_picks_label(wellfile):
             if wellfile in self.wellfiles:
                 wellname = self.wells[wellfile].wellname
             else:
                 wellname = self.planned_wells[wellfile].wellname
-            return f'Surface picks for {wellname}'
->>>>>>> 4012b2a1
+            return f"Surface picks for {wellname}"
 
     def add_webvizstore(self):
         files = []
