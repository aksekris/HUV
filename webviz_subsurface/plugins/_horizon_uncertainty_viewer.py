--- conflicted
+++ resolved
@@ -73,16 +73,11 @@
         self.uid = uuid4()
         self.set_callbacks(app)
         self.xsec = HuvXsection(self.surface_attributes, self.zonation_data, self.conditional_data, self.zonelog_name)
-<<<<<<< HEAD
         self.dataf = FilterTable(self.target_points, self.well_points)
-        self.xsec.set_well(self.wellfiles[0])
         self.planned_well_files = [os.path.join(planned_wells_dir, f) for f in os.listdir(planned_wells_dir)]
         self.planned_wells = [xtgeo.well_from_file(wf) for wf in self.planned_well_files]
-=======
-        self.dataf = FilterTable(self.target_points,self.well_points)
         self.xsec.set_well_attributes(self.wellfiles)
 
->>>>>>> ae33bd57
     def ids(self, element):
         return f"{element}-id-{self.uid}"
 
@@ -427,7 +422,7 @@
 
     @property
     def table_view_layout(self):
-        df = self.xsec.get_intersection_dataframe(self.planned_wells[0])
+        df = self.xsec.get_intersection_dataframe(self.wellfiles[0])
         return html.Div(
             children=[
                 dash_table.DataTable(
@@ -482,16 +477,12 @@
             max_val = None
             color = "magma"
             well_layers = []
-            for wellpath in self.wellfiles:
-<<<<<<< HEAD
-                if (self.xsec.well_attributes is not None) and (self.xsec.well_attributes['wellpath'] == wellpath):
-=======
-                if str(self.xsec.well_attributes[wellpath]["wellpath"]) == wellpath:
->>>>>>> ae33bd57
-                    well_color = "green"
-                else:
-                    well_color = "black"
-                well = xtgeo.Well(Path(wellpath))
+            #for wellpath in self.wellfiles:
+            #    if str(self.xsec.well_attributes[wellpath]["wellpath"]) == wellpath:
+            #        well_color = "green"
+            #    else:
+            #        well_color = "black"
+            #    well = xtgeo.Well(Path(wellpath))
                 #well_layer = make_well_polyline_layer(well, well.wellname, color=well_color)
                 #well_layer = make_well_circle_layer(well, radius = 100, name = well.wellname, color = well_color)
                 #well_layers.append(well_layer)
@@ -514,11 +505,7 @@
                 Input(self.ids('button-apply-checklist'), 'n_clicks'),
                 Input(self.ids('button-apply-well-settings-checklist'), 'n_clicks'),
                 Input(self.ids("well-dropdown"), "value"),  # wellpath
-<<<<<<< HEAD
                 Input(self.ids("hidden-div"), "children"),  # coordinates from map-view
-=======
-                Input(self.ids("map-view"), "polyline_points"),  # polyline from map-view
->>>>>>> ae33bd57
             ],
             [
                 State(self.ids("surfaces-checklist"), "value"),  # surface_paths list
@@ -530,20 +517,10 @@
             ctx = dash.callback_context
             surface_paths = get_path(surface_paths)
             error_paths = get_path(error_paths)
-<<<<<<< HEAD
-            if ctx.triggered[0]['prop_id'] == self.ids("well-dropdown") + '.value':
-                self.xsec.set_well(wellpath)
-            elif ctx.triggered[0]['prop_id'] == self.ids('hidden-div') + '.children' and coords is not None:
-                self.xsec.fence = get_fencespec(coords)
-                self.xsec.well_attributes = None
-            self.xsec.set_error_and_surface_lines(surface_paths, error_paths)
-            self.xsec.set_plotly_fig(surface_paths, error_paths, well_settings)
-=======
-            if ctx.triggered[0]['prop_id'] == self.ids("map-view") + '.polyline_points':
+            if ctx.triggered[0]['prop_id'] == self.ids('hidden-div') + '.children' and polyline is not None:
                 wellpath = None
             self.xsec.set_error_and_surface_lines(surface_paths, error_paths, wellpath, polyline)
             self.xsec.set_plotly_fig(surface_paths, error_paths, well_settings, wellpath)
->>>>>>> ae33bd57
             return self.xsec.fig
 
         @app.callback(
@@ -561,7 +538,7 @@
              Input(self.ids('button-open-graph-settings'), 'disabled')],
             [State(self.ids("modal-graph-settings"), "is_open")],
         )
-        def _toggle_modal(n1, n2, disabled, is_open):
+        def _toggle_modal_graph_settings(n1, n2, disabled, is_open):
             if disabled:
                 return False
             elif n1 or n2:
@@ -633,7 +610,6 @@
             if n1 or n2:
                 return not is_open
             return is_open
-<<<<<<< HEAD
 
         @app.callback(
             Output(self.ids('left-flexbox-content'), 'children'),
@@ -652,10 +628,14 @@
         def _render_hidden_div(coords):
             return coords
 
-
-
-=======
-        
+        @app.callback(
+            Output(self.ids('uncertainty-table'), 'data'),
+            [Input(self.ids('well-dropdown'), 'value')]
+        )
+        def _render_uncertainty_table(wellpath):
+            df = self.xsec.get_intersection_dataframe(wellpath)
+            return df.to_dict('records')
+
         @app.callback(
             Output(self.ids("error_table_container"), "children"),
             [
@@ -673,7 +653,6 @@
                 )
             ])
         
->>>>>>> ae33bd57
     def add_webvizstore(self):
         return [(get_path, [{"paths": fn}]) for fn in self.surfacefiles]
 
