--- conflicted
+++ resolved
@@ -314,20 +314,16 @@
 
     @CACHE.memoize(timeout=CACHE.TIMEOUT)
     def get_intersection_dataframe(self, wellfile):
-<<<<<<< HEAD
         ''' Get intersection between surfaces and well with XTGeo
         Args:
             wellfile: Filepath to wellfile
         Returns:
             df: Dataframe with surfacename, TVD, depth uncertainty and direction
         '''
-        well = self.well_attributes[wellfile]['well']
-=======
         if wellfile in self.well_attributes:
             well = self.well_attributes[wellfile]['well']
         else:
             well = self.planned_attributes[wellfile]['well']
->>>>>>> 8f7ec560
         data = {'Surface name': [], 'TVD': [], 'Depth uncertainty': [], 'Direction': []}
         for sfc_path in self.surface_attributes:
             sfc = self.surface_attributes[sfc_path]['surface']
