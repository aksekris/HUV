--- conflicted
+++ resolved
@@ -242,13 +242,8 @@
 def stratigraphic_sort(elem):
     return elem[1]
 
-<<<<<<< HEAD
-def get_zone_RHLEN(well_df, wellname, zone_path):
-    zonation_data = pd.read_csv(zone_path[0])
-=======
 def get_zone_RHLEN(well_df,wellname,zone_path):
-    zonation_data = pd.read_csv(zone_path)  #"/home/elisabeth/GitHub/Datasets/simple_model/output/log_files/zonation_status.csv")
->>>>>>> 0c92e9af
+    zonation_data = pd.read_csv(zone_path)
     zone_df = zonation_data[zonation_data["Well"] == wellname]
     zone_df_xval = zone_df["x"].values.copy()
     zone_df_yval = zone_df["y"].values.copy()
@@ -261,13 +256,8 @@
         zone_RHLEN[i] = well_df["R_HLEN"].values[index_array[0]][0]
     return np.array([zone_RHLEN, zone_df["TVD"]])
 
-<<<<<<< HEAD
-def get_conditional_RHLEN(well_df, wellname, cond_path):
-    conditional_data = pd.read_csv(cond_path[0])
-=======
 def get_conditional_RHLEN(well_df,wellname,cond_path):
-    conditional_data = pd.read_csv(cond_path)   #"/home/elisabeth/GitHub/Datasets/simple_model/output/log_files/wellpoints.csv")
->>>>>>> 0c92e9af
+    conditional_data = pd.read_csv(cond_path)
     cond_df = conditional_data[conditional_data["Well"] == wellname]
     cond_df_xval = cond_df["x"].values.copy()
     cond_df_yval = cond_df["y"].values.copy()
