--- conflicted
+++ resolved
@@ -18,9 +18,6 @@
     ):
         self.fence = fence
         self.surface_attributes = surface_attributes
-<<<<<<< HEAD
-    
-=======
         self.zonation_data = zonation_data
         self.conditional_data = conditional_data
         self.well_attributes = well_attributes
@@ -66,7 +63,6 @@
             }]
             return data
 
->>>>>>> e5b38899
     def set_surface_lines(self, surfacepaths):
         for sfc_path in surfacepaths:
             sfc = xtgeo.surface_from_file(Path(sfc_path), fformat="irap_binary")
@@ -83,17 +79,10 @@
             de_line_add = list(map(add, sfc_line_ydata, de_line[:,1])) #add error y data
             de_line_sub = list(map(sub, sfc_line_ydata, de_line[:,1])) #add error y data
             self.surface_attributes[Path(sfc_path)]["error_line_add"] = de_line_add
-<<<<<<< HEAD
-            self.surface_attributes[Path(sfc_path)]["error_line_sub"] = de_line_sub
-    
-    @property
-    def plotly_layout(self):
-=======
             self.surface_attributes[Path(sfc_path)]["error_line_sub"] = de_line_sub               
 
     def get_plotly_layout(self,surfacepaths:list):
         ymin, ymax = self.surfline_max_min_depth(surfacepaths)
->>>>>>> e5b38899
         layout ={}
         if self.well_attributes == None:
             layout.update({
@@ -126,12 +115,7 @@
             })
         return layout
 
-<<<<<<< HEAD
-    def get_plotly_sfc_data(self, surface_paths: list, error_paths: list):
-
-=======
     def get_plotly_data(self, surface_paths:list, error_paths:list):
->>>>>>> e5b38899
 
         min, max = self.surfline_max_min_depth(surface_paths)
         first_surf_line = self.surface_attributes[Path(surface_paths[0])]['surface_line']
@@ -189,10 +173,7 @@
             }
             for sfc_path in error_sfc
         ]
-<<<<<<< HEAD
-=======
         data+= self.get_plotly_well_data()
->>>>>>> e5b38899
 
         return data
 
